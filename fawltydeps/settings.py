--- conflicted
+++ resolved
@@ -98,7 +98,6 @@
     return Path(arg)
 
 
-<<<<<<< HEAD
 DEFAULT_IGNORE_UNUSED = {
     # Development tools not meant to be imported
     "black",
@@ -119,10 +118,7 @@
 }
 
 
-class Settings(BaseSettings):  # type: ignore
-=======
 class Settings(BaseSettings):
->>>>>>> d2c82047
     """FawltyDeps settings.
 
     Below, you find the defaults, these can be overridden in multiple ways:
