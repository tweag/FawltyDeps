"Collect declared dependencies of the project"

import ast
import logging
import os
import sys
from pathlib import Path
<<<<<<< HEAD
from typing import Any, Dict, Iterator, Tuple
=======
from typing import Iterator, NamedTuple
>>>>>>> b14134fb

from pkg_resources import parse_requirements

if sys.version_info >= (3, 11):
    import tomllib  # pylint: disable=E1101
else:
    import tomli as tomllib

TomlData = Dict[str, Any]  # type: ignore

logger = logging.getLogger(__name__)

error_message_template = "Failed to %s %s %s dependencies in %s."


class DeclaredDependency(NamedTuple):
    "Declared dependencies parsed from configuration-containing files"
    name: str
    location: Path


class DependencyParsingError(Exception):
    "Error raised when parsing of dependency fails"

    def __init__(self, value: ast.AST):
        super().__init__(value)
        self.value = value


def parse_requirements_contents(
    text: str, path_hint: Path
) -> Iterator[DeclaredDependency]:
    """
    Extract dependencies (packages names) from the requirement.txt file
    and other following Requirements File Format. For more information, see
    https://pip.pypa.io/en/stable/reference/requirements-file-format/.
    """
    for requirement in parse_requirements(text):
        yield DeclaredDependency(name=requirement.key, location=path_hint)


def parse_setup_contents(text: str, path_hint: Path) -> Iterator[DeclaredDependency]:
    """
    Extract dependencies (package names) from setup.py.
    Function call `setup` where dependencies are listed
    is at the outermost level of setup.py file.
    """

    def _extract_deps_from_bottom_level_list(
        deps: ast.AST,
    ) -> Iterator[DeclaredDependency]:
        if isinstance(deps, ast.List):
            for element in deps.elts:
                # Python v3.8 changed from ast.Str to ast.Constant
                if isinstance(element, (ast.Constant, ast.Str)):
                    yield from parse_requirements_contents(
                        ast.literal_eval(element), path_hint=path_hint
                    )
        else:
            raise DependencyParsingError(deps)

    def _extract_deps_from_setup_call(node: ast.Call) -> Iterator[DeclaredDependency]:
        for keyword in node.keywords:
            try:
                if keyword.arg == "install_requires":
                    yield from _extract_deps_from_bottom_level_list(keyword.value)
                elif keyword.arg == "extras_require":
                    if isinstance(keyword.value, ast.Dict):
                        logger.debug(ast.dump(keyword.value))
                        for elements in keyword.value.values:
                            logger.debug(ast.dump(elements))
                            yield from _extract_deps_from_bottom_level_list(elements)
                    else:
                        raise DependencyParsingError(keyword.value)
            except DependencyParsingError as e:
                logger.debug(e)
                if sys.version_info >= (3, 9):
                    unparsed_content = ast.unparse(e.value)  # pylint: disable=E1101
                else:
                    unparsed_content = ast.dump(e.value)
                logger.warning(
                    "Could not parse contents of `%s`: %s",
                    keyword.arg,
                    unparsed_content,
                )

    def _is_setup_function_call(node: ast.AST) -> bool:
        return (
            isinstance(node, ast.Expr)
            and isinstance(node.value, ast.Call)
            and isinstance(node.value.func, ast.Name)
            and node.value.func.id == "setup"
        )

    setup_contents = ast.parse(text, filename=str(path_hint))
    for node in ast.walk(setup_contents):
        if _is_setup_function_call(node):
            # Below line is not checked by mypy, but `_is_setup_function_call`
            # makes sure that `node` is of a proper type.
            yield from _extract_deps_from_setup_call(node.value)  # type: ignore
            break


<<<<<<< HEAD
def parse_poetry_pyproject_dependencies(
    poetry_config: TomlData, path_hint: Path
) -> Iterator[Tuple[str, Path]]:
    """
    Extract dependencies (package names) from Poetry fields in pyproject.toml
    """

    def parse_main_dependencies(
        poetry_config: TomlData, path_hint: Path
    ) -> Iterator[Tuple[str, Path]]:
        for requirement in poetry_config["dependencies"].keys():
            if requirement != "python":
                yield (requirement, path_hint)

    def parse_group_dependencies(
        poetry_config: TomlData, path_hint: Path
    ) -> Iterator[Tuple[str, Path]]:
        for group in poetry_config["group"].values():
            for requirement in group["dependencies"].keys():
                if requirement != "python":
                    yield (requirement, path_hint)

    def parse_extra_dependencies(
        poetry_config: TomlData, path_hint: Path
    ) -> Iterator[Tuple[str, Path]]:
        for group in poetry_config["extras"].values():
            if isinstance(group, list):
                for requirement in group:
                    yield from parse_requirements_contents(requirement, path_hint)
            else:
                raise TypeError(f"{group!r} is of type {type(group)}. Expected a list.")

    fields_parsers = {
        "main": parse_main_dependencies,
        "group": parse_group_dependencies,
        "extra": parse_extra_dependencies,
    }

    for field_type, parser in fields_parsers.items():
        try:
            yield from parser(poetry_config, path_hint)
        except KeyError:  # missing fields:
            logger.debug(
                error_message_template,
                "find",
                "Poetry",
                field_type,
                path_hint,
            )
        except (AttributeError, TypeError):  # invalid config
            logger.error(
                error_message_template,
                "parse",
                "Poetry",
                field_type,
                path_hint,
            )


def parse_pep621_pyproject_contents(
    parsed_contents: TomlData, path_hint: Path
) -> Iterator[Tuple[str, Path]]:
    """
    Extract dependencies (package names) in PEP 621 styled pyproject.toml
    """

    def parse_main_dependencies(
        parsed_contents: TomlData, path_hint: Path
    ) -> Iterator[Tuple[str, Path]]:
        dependencies = parsed_contents["project"]["dependencies"]
        if isinstance(dependencies, list):
            for requirement in dependencies:
                yield from parse_requirements_contents(requirement, path_hint)
        else:
            raise TypeError(
                f"{dependencies!r} of type {type(dependencies)}. Expected list."
            )

    def parse_optional_dependencies(
        parsed_contents: TomlData, path_hint: Path
    ) -> Iterator[Tuple[str, Path]]:
        for group in parsed_contents["project"]["optional-dependencies"].values():
            for requirement in group:
                yield from parse_requirements_contents(requirement, path_hint)

    fields_parsers = {
        "main": parse_main_dependencies,
        "optional": parse_optional_dependencies,
    }
    for field_type, parser in fields_parsers.items():
        try:
            yield from parser(parsed_contents, path_hint)
        except KeyError:
            logger.debug(
                error_message_template, "find", "PEP621", field_type, path_hint
            )
        except (AttributeError, TypeError):
            logger.error(
                error_message_template, "parse", "PEP621", field_type, path_hint
            )


def parse_pyproject_contents(text: str, path_hint: Path) -> Iterator[Tuple[str, Path]]:
    """
    Parse dependencies from specific metadata fields in a pyproject.toml file.
    This can currenly parse dependencies from dependency fields in:
    - PEP 621 core metadata fields
    - Poetry-specific metadata
    """
    parsed_contents = tomllib.loads(text)

    yield from parse_pep621_pyproject_contents(parsed_contents, path_hint)

    if "poetry" in parsed_contents.get("tool", {}):
        yield from parse_poetry_pyproject_dependencies(
            parsed_contents["tool"]["poetry"], path_hint
        )
    else:
        logger.debug("%s does not contain [tool.poetry].")


def extract_dependencies(path: Path) -> Iterator[Tuple[str, Path]]:
=======
def extract_dependencies(path: Path) -> Iterator[DeclaredDependency]:
>>>>>>> b14134fb
    """
    Extract dependencies from supported file types.
    Traverse directory tree to find matching files.

    Generate (i.e. yield) dependency names that are declared in the supported files.
    There is no guaranteed ordering on the dependency names.
    """
    parsers = {
        "requirements.txt": parse_requirements_contents,
        "requirements.in": parse_requirements_contents,
        "setup.py": parse_setup_contents,
        "pyproject.toml": parse_pyproject_contents,
    }

    logger.debug(path)

    if path.is_file():
        logger.debug(path)
        parser = parsers.get(path.name)
        if parser:
            yield from parser(path.read_text(), path_hint=path)
        else:
            logger.error("Parsing file %s is not supported", path.name)

    else:
        for root, _dirs, files in os.walk(path):
            for filename in files:
                if filename in parsers:
                    parser = parsers[filename]
                    current_path = Path(root, filename)
                    logger.debug(f"Extracting dependency from {current_path}.")
                    yield from parser(current_path.read_text(), path_hint=current_path)<|MERGE_RESOLUTION|>--- conflicted
+++ resolved
@@ -5,11 +5,7 @@
 import os
 import sys
 from pathlib import Path
-<<<<<<< HEAD
-from typing import Any, Dict, Iterator, Tuple
-=======
-from typing import Iterator, NamedTuple
->>>>>>> b14134fb
+from typing import Any, Dict, Iterator, NamedTuple
 
 from pkg_resources import parse_requirements
 
@@ -113,32 +109,31 @@
             break
 
 
-<<<<<<< HEAD
 def parse_poetry_pyproject_dependencies(
     poetry_config: TomlData, path_hint: Path
-) -> Iterator[Tuple[str, Path]]:
+) -> Iterator[DeclaredDependency]:
     """
     Extract dependencies (package names) from Poetry fields in pyproject.toml
     """
 
     def parse_main_dependencies(
         poetry_config: TomlData, path_hint: Path
-    ) -> Iterator[Tuple[str, Path]]:
+    ) -> Iterator[DeclaredDependency]:
         for requirement in poetry_config["dependencies"].keys():
             if requirement != "python":
-                yield (requirement, path_hint)
+                yield DeclaredDependency(name=requirement, location=path_hint)
 
     def parse_group_dependencies(
         poetry_config: TomlData, path_hint: Path
-    ) -> Iterator[Tuple[str, Path]]:
+    ) -> Iterator[DeclaredDependency]:
         for group in poetry_config["group"].values():
             for requirement in group["dependencies"].keys():
                 if requirement != "python":
-                    yield (requirement, path_hint)
+                    yield DeclaredDependency(name=requirement, location=path_hint)
 
     def parse_extra_dependencies(
         poetry_config: TomlData, path_hint: Path
-    ) -> Iterator[Tuple[str, Path]]:
+    ) -> Iterator[DeclaredDependency]:
         for group in poetry_config["extras"].values():
             if isinstance(group, list):
                 for requirement in group:
@@ -175,14 +170,14 @@
 
 def parse_pep621_pyproject_contents(
     parsed_contents: TomlData, path_hint: Path
-) -> Iterator[Tuple[str, Path]]:
+) -> Iterator[DeclaredDependency]:
     """
     Extract dependencies (package names) in PEP 621 styled pyproject.toml
     """
 
     def parse_main_dependencies(
         parsed_contents: TomlData, path_hint: Path
-    ) -> Iterator[Tuple[str, Path]]:
+    ) -> Iterator[DeclaredDependency]:
         dependencies = parsed_contents["project"]["dependencies"]
         if isinstance(dependencies, list):
             for requirement in dependencies:
@@ -194,7 +189,7 @@
 
     def parse_optional_dependencies(
         parsed_contents: TomlData, path_hint: Path
-    ) -> Iterator[Tuple[str, Path]]:
+    ) -> Iterator[DeclaredDependency]:
         for group in parsed_contents["project"]["optional-dependencies"].values():
             for requirement in group:
                 yield from parse_requirements_contents(requirement, path_hint)
@@ -216,7 +211,9 @@
             )
 
 
-def parse_pyproject_contents(text: str, path_hint: Path) -> Iterator[Tuple[str, Path]]:
+def parse_pyproject_contents(
+    text: str, path_hint: Path
+) -> Iterator[DeclaredDependency]:
     """
     Parse dependencies from specific metadata fields in a pyproject.toml file.
     This can currenly parse dependencies from dependency fields in:
@@ -235,10 +232,7 @@
         logger.debug("%s does not contain [tool.poetry].")
 
 
-def extract_dependencies(path: Path) -> Iterator[Tuple[str, Path]]:
-=======
 def extract_dependencies(path: Path) -> Iterator[DeclaredDependency]:
->>>>>>> b14134fb
     """
     Extract dependencies from supported file types.
     Traverse directory tree to find matching files.
