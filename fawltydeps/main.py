--- conflicted
+++ resolved
@@ -284,11 +284,7 @@
     )
     options.add_argument(
         "--deps-parser-choice",
-<<<<<<< HEAD
-        type=ParserChoice.from_cmdl_unsafe,
-=======
         type=read_parser_choice,
->>>>>>> e7988d06
         choices=list(ParserChoice),
         help=(
             "Name of the parsing strategy to use for dependency declarations, "
@@ -328,19 +324,6 @@
     logging.basicConfig(level=logging.WARNING - 10 * verbosity)
 
     actions = args.actions or {Action.REPORT_UNDECLARED, Action.REPORT_UNUSED}
-
-    if args.deps_parser_choice is not None:
-        deps_parser_choice = ParserChoice.from_cmdl(args.deps_parser_choice)
-        if deps_parser_choice is None:
-            # This is guarded with choices= in the CLI definition and therefore is exceptional.
-            parser.error(
-                f"Illegal choice for deps parser strategy: {args.deps_parser_choice}"
-            )  # exit code 2
-    else:
-        logger.debug(
-            "No explicit declarations parser choice was made, so it will be inferred."
-        )
-        deps_parser_choice = None
 
     try:
         analysis = Analysis.create(
@@ -349,11 +332,7 @@
             args.deps,
             args.ignore_unused,
             args.ignore_undeclared,
-<<<<<<< HEAD
-            deps_parse_choice=deps_parser_choice,
-=======
             deps_parse_choice=args.deps_parser_choice,
->>>>>>> e7988d06
         )
     except UnparseablePathException as exc:
         return parser.error(exc.msg)  # exit code 2
