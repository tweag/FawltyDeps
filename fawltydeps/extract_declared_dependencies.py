--- conflicted
+++ resolved
@@ -328,57 +328,6 @@
 class ParserChoice(Enum):
     """Enumerate the choices of dependency declaration parsers."""
 
-<<<<<<< HEAD
-    REQUIREMENTS_TXT = ParsingStrategy(
-        lambda path: re.compile(r".*\brequirements\b.*\.(txt|in)").match(path.name)
-        is not None,
-        parse_requirements_contents,
-    )
-    SETUP_PY = ParsingStrategy(
-        lambda path: path.name == "setup.py", parse_setup_contents
-    )
-    SETUP_CFG = ParsingStrategy(
-        lambda path: path.name == "setup.cfg", parse_setup_cfg_contents
-    )
-    PYPROJECT_TOML = ParsingStrategy(
-        lambda path: path.name == "pyproject.toml", parse_pyproject_contents
-    )
-
-    def to_cmdl(self) -> str:
-        """Represent this value as a command-line arg choice."""
-        return self.name.lower().replace("_", ".")
-
-    @classmethod
-    def from_cmdl(cls, arg: str) -> Optional["ParserChoice"]:
-        """Attempt to parse a value from a command-line argument."""
-        query = arg.upper().replace(".", "_")
-        return next((choice for choice in cls if choice.name == query), None)
-
-    @classmethod
-    def from_cmdl_unsafe(cls, arg: str) -> "ParserChoice":
-        """Parse CLI arg as parser choice, raising exception if unparsable."""
-        result = cls.from_cmdl(arg)
-        if result is None:
-            raise ValueError(f"Cannot interpret parser choice: {arg}")
-        return result
-
-    @classmethod
-    def first_applicable(cls, path: Path) -> Optional["ParserChoice"]:
-        """Return the first member which applies to the given path."""
-        return next(
-            (choice for choice in cls if choice.value.applies_to_path(path)), None
-        )
-
-
-def finalize_parse_strategy(
-    path: Path, parser_choice: Optional[ParserChoice] = None
-) -> Optional[Callable[[str, Location], Iterator[DeclaredDependency]]]:
-    """Use the given parser choice and path to parse to determine how to do the parse."""
-    parser_choice = parser_choice or ParserChoice.first_applicable(path)
-    if parser_choice is None:
-        return None
-    return parser_choice.value.execute
-=======
     REQUIREMENTS_TXT = "requirements.txt"
     SETUP_PY = "setup.py"
     SETUP_CFG = "setup.cfg"
@@ -418,7 +367,6 @@
         lambda path: path.name == "setup.py", parse_setup_contents
     ),
 }
->>>>>>> e7988d06
 
 
 def extract_declared_dependencies(
@@ -433,36 +381,6 @@
     Generate (i.e. yield) a DeclaredDependency object for each dependency found.
     There is no guaranteed ordering on the generated dependencies.
     """
-<<<<<<< HEAD
-    if path.is_file():
-        if parser_choice is not None:
-            if not parser_choice.value.applies_to_path(path):
-                logger.warning(
-                    f"Manually applying parser {parser_choice.name} to dependencies: {path}"
-                )
-        else:
-            parser_choice = ParserChoice.first_applicable(path)
-            if parser_choice is None:
-                raise UnparseablePathException(
-                    ctx="Parsing given dependencies path isn't supported", path=path
-                )
-        yield from parser_choice.value.execute(path.read_text(), Location(path))
-    elif path.is_dir():
-        logger.debug("Extracting dependencies from files under %s", path)
-        for file in walk_dir(path):
-            parser_found = ParserChoice.first_applicable(file)
-            if parser_found is not None:
-                if parser_choice is None or parser_found == parser_choice:
-                    logger.debug(f"Extracting dependencies: {file}")
-                    yield from parser_found.value.execute(
-                        file.read_text(), Location(file)
-                    )
-                else:
-                    logger.warning(
-                        f"Strategy {parser_found.name}, not {parser_choice.name}, "
-                        f"applies; skipping: {file}"
-                    )
-=======
 
     if path.is_file():
         if parser_choice is not None:
@@ -490,7 +408,6 @@
                 yield from choice_and_parser[1].execute(
                     file.read_text(), Location(file)
                 )
->>>>>>> e7988d06
     else:
         raise UnparseablePathException(
             ctx="Dependencies declaration path is neither dir nor file", path=path
