--- conflicted
+++ resolved
@@ -5,11 +5,7 @@
 import logging
 import re
 import sys
-<<<<<<< HEAD
-from enum import Enum
 from functools import partial
-=======
->>>>>>> 7e7cced0
 from pathlib import Path
 from typing import Callable, Iterable, Iterator, NamedTuple, Optional, Tuple
 
