--- conflicted
+++ resolved
@@ -4,11 +4,8 @@
 import random
 import string
 import sys
-<<<<<<< HEAD
+from dataclasses import dataclass, field
 from itertools import chain, combinations, product
-=======
-from dataclasses import dataclass, field
->>>>>>> 2cb4dfa2
 from pathlib import Path
 from typing import Any, Dict, Iterable, List, Optional, Set, Type, Union
 
@@ -133,7 +130,6 @@
     assert settings.deps == expected
 
 
-<<<<<<< HEAD
 CODE_VALUES = ["a", "b", "c"]
 DEPS_VALUES = ["d", "e"]
 UNDECLARED_VALUES = ["f", "g"]
@@ -181,120 +177,6 @@
     assert settings.ignore_unused == set(UNUSED_VALUES)
 
 
-@pytest.mark.parametrize(
-    "config_settings,env_settings,cmdline_settings,expect",
-    [
-        pytest.param(
-            None,  # config file disabled
-            {},
-            {},
-            EXPECT_DEFAULTS,
-            id="no_config_file__uses_defaults",
-        ),
-        pytest.param(
-            "",  # empty pyproject.toml
-            {},
-            {},
-            EXPECT_DEFAULTS,
-            id="empty_config_file__uses_defaults",
-        ),
-        pytest.param(
-            {},  # pyproject.toml with empty [tool.fawltydeps] section
-            {},
-            {},
-            EXPECT_DEFAULTS,
-            id="empty_config_file_section__uses_defaults",
-        ),
-        pytest.param(
-            "THIS IS BOGUS TOML",  # pyproject.toml with invalid TOML
-            {},
-            {},
-            TOMLDecodeError,
-            id="config_file_invalid_toml__raises_TOMLDecodeError",
-        ),
-        pytest.param(
-            dict(code="my_code_dir", not_supported=123),  # unsupported directive
-            {},
-            {},
-            ValidationError,
-            id="config_file_unsupported_fields__raises_ValidationError",
-        ),
-        pytest.param(
-            dict(actions="list_imports"),  # actions is not a list
-            {},
-            {},
-            ValidationError,
-            id="config_file_invalid_values__raises_ValidationError",
-        ),
-        pytest.param(
-            dict(actions=["list_deps"], deps=["my_requirements.txt"]),
-            {},
-            {},
-            make_settings_dict(
-                actions={Action.LIST_DEPS}, deps={Path("my_requirements.txt")}
-            ),
-            id="config_file__overrides_some_defaults",
-        ),
-        pytest.param(
-            None,
-            dict(actions="list_imports"),  # actions is not a list
-            {},
-            SettingsError,
-            id="env_var_with_wrong_type__raises_SettingsError",
-        ),
-        pytest.param(
-            None,
-            dict(ignore_unused='["foo", "missing_quote]'),  # cannot parse value
-            {},
-            SettingsError,
-            id="env_var_with_invalid_value__raises_SettingsError",
-        ),
-        pytest.param(
-            None,
-            dict(actions='["list_imports"]', ignore_unused='["foo", "bar"]'),
-            {},
-            make_settings_dict(
-                actions={Action.LIST_IMPORTS}, ignore_unused={"foo", "bar"}
-            ),
-            id="env_vars__overrides_some_defaults",
-        ),
-        pytest.param(
-            dict(code=["my_code_dir"], deps=["my_requirements.txt"]),
-            dict(actions='["list_imports"]', ignore_unused='["foo", "bar"]'),
-            {},
-            make_settings_dict(
-                actions={Action.LIST_IMPORTS},
-                code={Path("my_code_dir")},
-                deps={Path("my_requirements.txt")},
-                ignore_unused={"foo", "bar"},
-            ),
-            id="config_file_and_env_vars__overrides_separate_defaults",
-        ),
-        pytest.param(
-            dict(code="my_code_dir", deps=["my_requirements.txt"]),
-            dict(actions='["list_imports"]', code='["<stdin>"]'),
-            {},
-            make_settings_dict(
-                actions={Action.LIST_IMPORTS},
-                code={"<stdin>"},
-                deps={Path("my_requirements.txt")},
-            ),
-            id="config_file_and_env_vars__env_overrides_file",
-        ),
-        pytest.param(
-            None,
-            {},
-            dict(unsupported=123),  # unsupported Settings field
-            EXPECT_DEFAULTS,
-            id="cmd_line_unsupported_field__is_ignored",
-        ),
-        pytest.param(
-            None,
-            {},
-            dict(actions="['wrong_action']"),  # invalid enum value
-            ValidationError,
-            id="cmd_line_invalid_value__raises_ValidationError",
-=======
 @dataclass
 class SettingsTestVector:
     """Test vectors for FawltyDeps Settings configuration."""
@@ -332,7 +214,6 @@
         config=dict(actions=["list_deps"], deps=["my_requirements.txt"]),
         expect=make_settings_dict(
             actions={Action.LIST_DEPS}, deps={Path("my_requirements.txt")}
->>>>>>> 2cb4dfa2
         ),
     ),
     SettingsTestVector(
