--- conflicted
+++ resolved
@@ -8,16 +8,8 @@
 
 ## Boundaries
 
-<<<<<<< HEAD
-- Support all current Python versions: that means [all Python versions that have
-  a stable release, and are not yet End Of Life](https://devguide.python.org/versions/).
-    - Currently we support running on Python v3.8 - v3.13.
-    - Since we no longer rely on running inside the same Python environment as the project being
-      analyzed, it is possible for us to support analyzing projects running on even older Python versions.
-=======
 - Support all current Python versions: that means all Python versions that have
   a stable release, and are not yet End Of Life. Currently this is: v3.9 - v3.13.
->>>>>>> 26566995
 - For now we support the CPython interpreter only
 - OS-wise, we have concentrated on Linux. We should still run fine on
   other Unix-like systems, most notably Mac. Windows remains an open question.
